--- conflicted
+++ resolved
@@ -17,13 +17,8 @@
 
 [tool.poetry.group.dev.dependencies]
 pytest = "^8.3.4"
-<<<<<<< HEAD
-pytest-cov = "^4.1.0"
+pytest-cov = "^6.0.0"
 black = "^25.1.0"
-=======
-pytest-cov = "^6.0.0"
-black = "^23.7.0"
->>>>>>> 43a4c3be
 isort = "^6.0.1"
 mypy = "^1.5.1"
 
