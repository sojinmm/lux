defmodule Lux.AgentTest do
  use UnitCase, async: true

  alias Lux.Agent
  alias Lux.Memory.SimpleMemory
  alias Lux.Schemas.Companies.TaskSignal

  @default_timeout 1_000

  # Test modules
  defmodule TestPrism do
    @moduledoc false
    use Lux.Prism,
      name: "Test Prism",
      description: "A test prism"

    def handler(_params, _context), do: {:ok, %{result: "test"}}
  end

  defmodule TestBeam do
    @moduledoc false
    use Lux.Beam,
      name: "Test Beam",
      description: "A test beam"

    def steps do
      sequence do
        step(:test, TestPrism, %{})
      end
    end
  end

  defmodule SimpleAgent do
    @moduledoc false
    use Lux.Agent,
      name: "Simple Agent",
      description: "A simple agent that keeps things simple.",
      goal: "You have one simple goal. Not making things too complicated.",
      prisms: [TestPrism],
      beams: [TestBeam]
  end

  defmodule MemoryAgent do
    @moduledoc false
    use Lux.Agent,
      name: "Memory Agent",
      description: "An agent with memory capabilities",
      goal: "Remember and use past interactions",
      memory_config: %{
        backend: SimpleMemory,
        name: :test_memory
      }

    # We override the chat functions to store the messages in memory here and do not actually call any LLM...
    @impl true
    def chat(agent, message, _opts) do
      response = "Response to: " <> message

      with {:ok, _} <-
             SimpleMemory.add(
               agent.memory_pid,
               message,
               :interaction,
               %{role: :user}
             ) do
        {:ok, _} =
          SimpleMemory.add(
            agent.memory_pid,
            response,
            :interaction,
            %{role: :assistant}
          )

        {:ok, response}
      end
    end
  end

  defmodule TestScheduledPrism do
    @moduledoc false
    use Lux.Prism,
      name: "Test Scheduled Prism",
      description: "A test prism for scheduled actions"

    def handler(params, _opts) do
      send(Process.whereis(:test_scheduler), {:prism_called, params})
      {:ok, %{result: "scheduled prism success"}}
    end
  end

  defmodule TestScheduledBeam do
    @moduledoc false
    use Lux.Beam,
      name: "Test Scheduled Beam",
      description: "A test beam for scheduled actions"

    def steps do
      sequence do
        step(:test, TestScheduledPrism, %{test: "beam"})
      end
    end
  end

<<<<<<< HEAD
  defmodule CompanyAgent do
    @moduledoc false
    use Lux.Agent,
      template: :company_agent,
      template_opts: %{
        llm_config: %{temperature: 0.7}
      }

    @impl true
    def handle_task_update(signal, context) do
      {:ok,
       %Lux.Signal{
         id: "response-1",
         schema_id: signal.schema_id,
         payload:
           Map.merge(signal.payload, %{
             "type" => "status_update",
             "status" => "in_progress"
           }),
         recipient: signal.sender
       }}
    end
  end

  describe "new/1" do
    test "creates a new agent with default values" do
      agent = Agent.new(%{})
      assert agent.id != nil
      assert agent.name == "Anonymous Agent"
      assert agent.description == ""
      assert agent.goal == ""
      assert agent.prisms == []
      assert agent.beams == []
      assert agent.lenses == []
      assert agent.memory_config == nil
      assert agent.memory_pid == nil
    end

    test "creates a new agent with custom values" do
      attrs = %{
        name: "Test Agent",
        description: "A test agent",
        goal: "Test goal",
        prisms: [TestPrism],
        beams: [TestBeam],
        llm_config: %{model: "gpt-3.5-turbo"},
        memory_config: %{
          backend: SimpleMemory,
          name: :test_memory
        }
      }

      agent = Agent.new(attrs)
      assert agent.name == "Test Agent"
      assert agent.description == "A test agent"
      assert agent.goal == "Test goal"
      assert agent.prisms == [TestPrism]
      assert agent.beams == [TestBeam]
      assert agent.llm_config.model == "gpt-3.5-turbo"
      assert agent.memory_config.backend == SimpleMemory
      assert agent.memory_config.name == :test_memory
    end

    test "can also be called from modules using the __using__ macro" do
      assert %Agent{
               name: "Simple Agent",
               description: "A simple agent that keeps things simple.",
               goal: "You have one simple goal. Not making things too complicated.",
               prisms: [TestPrism],
               beams: [TestBeam],
               llm_config: %{
                 model: "gpt-123",
                 temperature: 0.7,
                 max_tokens: 1000
               }
             } =
               SimpleAgent.new(%{
                 name: "Simple Agent",
                 description: "A simple agent that keeps things simple.",
                 goal: "You have one simple goal. Not making things too complicated.",
                 prisms: [TestPrism],
                 beams: [TestBeam],
                 llm_config: %{
                   model: "gpt-123",
                   temperature: 0.7,
                   max_tokens: 1000
                 }
               })
    end
  end

=======
>>>>>>> fc718568
  describe "memory operations" do
    test "initializes memory on start", %{test: test_name} do
      {:ok, pid} = MemoryAgent.start_link(%{name: "Test Agent #{test_name}"})
      agent = MemoryAgent.get_state(pid)
      assert is_pid(agent.memory_pid)
    end

    test "stores and retrieves interactions", %{test: test_name} do
      {:ok, pid} = MemoryAgent.start_link(%{name: "Test Agent #{test_name}"})

      # Send a message
      {:ok, response} = MemoryAgent.send_message(pid, "Hello")
      assert response == "Response to: Hello"

      # Check stored messages
      agent = :sys.get_state(pid)
      {:ok, recent} = SimpleMemory.recent(agent.memory_pid, 2)

      assert length(recent) == 2
      [assistant_msg, user_msg] = recent

      assert assistant_msg.content == "Response to: Hello"
      assert assistant_msg.type == :interaction
      assert assistant_msg.metadata.role == :assistant

      assert user_msg.content == "Hello"
      assert user_msg.type == :interaction
      assert user_msg.metadata.role == :user
    end
  end

  describe "can be started with a unique name" do
    test "can be started with a unique name", %{test: test_name} do
      name1 = String.replace("Test_Agent_1_#{test_name}", " ", "_")
      name2 = String.replace("Test_Agent_2_#{test_name}", " ", "_")

      # Start two agents with different names
      pid1 = start_supervised!({SimpleAgent, %{name: name1}})
      pid2 = start_supervised!({SimpleAgent, %{name: name2}})

      # Verify they are different processes
      assert pid1 != pid2

      # Get their states to verify they have the correct names
      agent1 = :sys.get_state(pid1)
      agent2 = :sys.get_state(pid2)

      assert agent1.name == name1
      assert agent2.name == name2

      assert_raise RuntimeError, fn ->
        start_supervised!({SimpleAgent, %{name: name1}})
      end
    end
  end

  describe "scheduled actions" do
    setup do
      # Register process to receive test messages
      Process.register(self(), :test_scheduler)
      :ok
    end

    test "executes scheduled prism actions" do
      start_supervised!(
        {SimpleAgent,
         %{
           name: "Scheduled Agent",
           prisms: [TestScheduledPrism],
           scheduled_actions: [
             {TestScheduledPrism, 100, %{test: "prism"}, %{name: "test_prism"}}
           ]
         }}
      )

      # Wait for the scheduled action to run
      assert_receive {:prism_called, %{test: "prism"}}, @default_timeout
    end

    test "executes scheduled beam actions" do
      start_supervised!(
        {SimpleAgent,
         %{
           name: "Scheduled Agent",
           beams: [TestScheduledBeam],
           scheduled_actions: [
             {TestScheduledBeam, 100, %{test: "beam"}, %{name: "test_beam"}}
           ]
         }}
      )

      # Wait for the scheduled action to run. We match on prism_called because the beam is executed by the prism.
      assert_receive {:prism_called, %{test: "beam"}}, @default_timeout
    end

    test "handles invalid modules gracefully" do
      pid =
        start_supervised!(
          {SimpleAgent,
           %{
             name: "Scheduled Agent",
             scheduled_actions: [
               {InvalidModule, 100, %{}, %{name: "invalid"}}
             ]
           }}
        )

      # The agent should not crash
      assert Process.alive?(pid)
    end

    test "uses default name when not provided" do
      start_supervised!(
        {SimpleAgent,
         %{
           name: "Scheduled Agent",
           prisms: [TestScheduledPrism],
           scheduled_actions: [
             {TestScheduledPrism, 100, %{test: "default_name"}, %{}}
           ]
         }}
      )

      # Wait for the scheduled action to run
      assert_receive {:prism_called, %{test: "default_name"}}, @default_timeout
    end
  end

  describe "company agent template" do
    test "adds signal handling capabilities" do
      # No need to create an agent instance to test exported functions
      assert function_exported?(CompanyAgent, :handle_signal, 2)
      assert function_exported?(CompanyAgent, :handle_task_assignment, 2)
      assert function_exported?(CompanyAgent, :handle_task_update, 2)
      assert function_exported?(CompanyAgent, :handle_plan_evaluation, 2)
      assert function_exported?(CompanyAgent, :handle_plan_update, 2)
      assert function_exported?(CompanyAgent, :handle_plan_completion, 2)
    end

    test "properly routes signals through handler" do
      signal = %Lux.Signal{
        id: "test-1",
        schema_id: TaskSignal,
        payload: %{
          "type" => "status_update",
          "task_id" => "task-1",
          "objective_id" => "obj-1",
          "title" => "Test Task",
          "status" => "in_progress"
        },
        sender: "test-sender"
      }

      context = %{
        beams: [],
        lenses: [],
        prisms: []
      }

      # Test that the signal is routed through the handler
      assert {:ok, response} = CompanyAgent.handle_signal(signal, context)
      assert response.schema_id == TaskSignal
      assert response.payload["type"] == "status_update"
      assert response.payload["status"] == "in_progress"
      assert response.recipient == signal.sender
    end

    test "includes template options in context" do
      signal = %Lux.Signal{
        id: "test-1",
        schema_id: TaskSignal,
        payload: %{
          "type" => "status_update",
          "task_id" => "task-1",
          "objective_id" => "obj-1",
          "title" => "Test Task",
          "status" => "in_progress"
        },
        sender: "test-sender"
      }

      context = %{
        beams: [],
        lenses: [],
        prisms: [],
        # Different from template opts
        llm_config: %{temperature: 0.5}
      }

      # Test that template options are merged into context
      assert {:ok, _response} = CompanyAgent.handle_signal(signal, context)
    end
  end
end<|MERGE_RESOLUTION|>--- conflicted
+++ resolved
@@ -101,7 +101,6 @@
     end
   end
 
-<<<<<<< HEAD
   defmodule CompanyAgent do
     @moduledoc false
     use Lux.Agent,
@@ -126,75 +125,6 @@
     end
   end
 
-  describe "new/1" do
-    test "creates a new agent with default values" do
-      agent = Agent.new(%{})
-      assert agent.id != nil
-      assert agent.name == "Anonymous Agent"
-      assert agent.description == ""
-      assert agent.goal == ""
-      assert agent.prisms == []
-      assert agent.beams == []
-      assert agent.lenses == []
-      assert agent.memory_config == nil
-      assert agent.memory_pid == nil
-    end
-
-    test "creates a new agent with custom values" do
-      attrs = %{
-        name: "Test Agent",
-        description: "A test agent",
-        goal: "Test goal",
-        prisms: [TestPrism],
-        beams: [TestBeam],
-        llm_config: %{model: "gpt-3.5-turbo"},
-        memory_config: %{
-          backend: SimpleMemory,
-          name: :test_memory
-        }
-      }
-
-      agent = Agent.new(attrs)
-      assert agent.name == "Test Agent"
-      assert agent.description == "A test agent"
-      assert agent.goal == "Test goal"
-      assert agent.prisms == [TestPrism]
-      assert agent.beams == [TestBeam]
-      assert agent.llm_config.model == "gpt-3.5-turbo"
-      assert agent.memory_config.backend == SimpleMemory
-      assert agent.memory_config.name == :test_memory
-    end
-
-    test "can also be called from modules using the __using__ macro" do
-      assert %Agent{
-               name: "Simple Agent",
-               description: "A simple agent that keeps things simple.",
-               goal: "You have one simple goal. Not making things too complicated.",
-               prisms: [TestPrism],
-               beams: [TestBeam],
-               llm_config: %{
-                 model: "gpt-123",
-                 temperature: 0.7,
-                 max_tokens: 1000
-               }
-             } =
-               SimpleAgent.new(%{
-                 name: "Simple Agent",
-                 description: "A simple agent that keeps things simple.",
-                 goal: "You have one simple goal. Not making things too complicated.",
-                 prisms: [TestPrism],
-                 beams: [TestBeam],
-                 llm_config: %{
-                   model: "gpt-123",
-                   temperature: 0.7,
-                   max_tokens: 1000
-                 }
-               })
-    end
-  end
-
-=======
->>>>>>> fc718568
   describe "memory operations" do
     test "initializes memory on start", %{test: test_name} do
       {:ok, pid} = MemoryAgent.start_link(%{name: "Test Agent #{test_name}"})
